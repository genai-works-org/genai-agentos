import { useState, useEffect } from 'react';
import { CircularProgress, Container, Box } from '@mui/material';

import { useA2aAgents } from '../hooks/useA2aAgents';
import { A2AAgent } from '../types/agent';
import { MainLayout } from '../components/layout/MainLayout';
import { AIModelCreateCard } from '../components/AIModelCreateCard';
import CreateModal from '../components/CreateModal';
import AgentDetailModal from '../components/a2a/AgentDetailModal';
import AgentCard from '../components/a2a/AgentCard';
import ConfirmModal from '../components/ConfirmModal';
import { removeUnderscore } from '../utils/normalizeString';

const A2AAgentsPage = () => {
  const [agents, setAgents] = useState<A2AAgent[]>([]);
  const [selectedAgent, setSelectedAgent] = useState<A2AAgent | null>(null);
  const [isCreateModalOpen, setIsCreateModalOpen] = useState(false);
  const [isConfirmOpen, setIsConfirmOpen] = useState(false);
  const { getAgents, createAgent, deleteAgent, isLoading } = useA2aAgents();

  const handleCreateAgent = async (url: string) => {
    await createAgent(url);
    const updatedAgents = await getAgents();
    setAgents(updatedAgents);
    setIsCreateModalOpen(false);
  };

  const handleDeleteAgent = async () => {
    await deleteAgent(selectedAgent?.id || '');
    const updatedAgents = await getAgents();
    setAgents(updatedAgents);
    setIsConfirmOpen(false);
    setSelectedAgent(null);
  };

  useEffect(() => {
    getAgents().then(setAgents);
  }, [getAgents]);

  return (
    <MainLayout currentPage="A2A Agents">
      <Container
        maxWidth="xl"
        sx={{
          height: '100%',
          display: 'flex',
          flexDirection: 'column',
          py: 2,
        }}
      >
        {isLoading ? (
          <Box
            display="flex"
            justifyContent="center"
            alignItems="center"
            minHeight="400px"
          >
            <CircularProgress />
          </Box>
        ) : (
          <div className="flex flex-wrap gap-4 min-h-[200px]">
            <AIModelCreateCard
              onClick={() => setIsCreateModalOpen(true)}
              disabled={false}
              tooltipMessage="Create a new A2A Agent"
              width="350px"
            />
            {agents.map(agent => (
              <AgentCard
                key={agent.id}
                agent={agent}
                setSelectedAgent={setSelectedAgent}
              />
            ))}
          </div>
        )}
      </Container>

      <CreateModal
        open={isCreateModalOpen}
        onClose={() => setIsCreateModalOpen(false)}
        onCreate={handleCreateAgent}
        title="Create A2A Agent"
        loading={isLoading}
      />

      <AgentDetailModal
        open={!!selectedAgent}
        agent={selectedAgent}
        onClose={() => setSelectedAgent(null)}
        onDelete={() => setIsConfirmOpen(true)}
      />

      <ConfirmModal
        isOpen={isConfirmOpen}
        title="Delete Agent"
<<<<<<< HEAD
        text={`Are you sure you want to delete ${normalizeString(
          selectedAgent?.name || '',
        )} agent?`}
=======
        text={`Are you sure you want to delete ${removeUnderscore(selectedAgent?.name || '')}?`}
>>>>>>> 53186685
        onClose={() => setIsConfirmOpen(false)}
        onConfirm={handleDeleteAgent}
      />
    </MainLayout>
  );
};

export default A2AAgentsPage;
<|MERGE_RESOLUTION|>--- conflicted
+++ resolved
@@ -1,111 +1,107 @@
-import { useState, useEffect } from 'react';
-import { CircularProgress, Container, Box } from '@mui/material';
-
-import { useA2aAgents } from '../hooks/useA2aAgents';
-import { A2AAgent } from '../types/agent';
-import { MainLayout } from '../components/layout/MainLayout';
-import { AIModelCreateCard } from '../components/AIModelCreateCard';
-import CreateModal from '../components/CreateModal';
-import AgentDetailModal from '../components/a2a/AgentDetailModal';
-import AgentCard from '../components/a2a/AgentCard';
-import ConfirmModal from '../components/ConfirmModal';
-import { removeUnderscore } from '../utils/normalizeString';
-
-const A2AAgentsPage = () => {
-  const [agents, setAgents] = useState<A2AAgent[]>([]);
-  const [selectedAgent, setSelectedAgent] = useState<A2AAgent | null>(null);
-  const [isCreateModalOpen, setIsCreateModalOpen] = useState(false);
-  const [isConfirmOpen, setIsConfirmOpen] = useState(false);
-  const { getAgents, createAgent, deleteAgent, isLoading } = useA2aAgents();
-
-  const handleCreateAgent = async (url: string) => {
-    await createAgent(url);
-    const updatedAgents = await getAgents();
-    setAgents(updatedAgents);
-    setIsCreateModalOpen(false);
-  };
-
-  const handleDeleteAgent = async () => {
-    await deleteAgent(selectedAgent?.id || '');
-    const updatedAgents = await getAgents();
-    setAgents(updatedAgents);
-    setIsConfirmOpen(false);
-    setSelectedAgent(null);
-  };
-
-  useEffect(() => {
-    getAgents().then(setAgents);
-  }, [getAgents]);
-
-  return (
-    <MainLayout currentPage="A2A Agents">
-      <Container
-        maxWidth="xl"
-        sx={{
-          height: '100%',
-          display: 'flex',
-          flexDirection: 'column',
-          py: 2,
-        }}
-      >
-        {isLoading ? (
-          <Box
-            display="flex"
-            justifyContent="center"
-            alignItems="center"
-            minHeight="400px"
-          >
-            <CircularProgress />
-          </Box>
-        ) : (
-          <div className="flex flex-wrap gap-4 min-h-[200px]">
-            <AIModelCreateCard
-              onClick={() => setIsCreateModalOpen(true)}
-              disabled={false}
-              tooltipMessage="Create a new A2A Agent"
-              width="350px"
-            />
-            {agents.map(agent => (
-              <AgentCard
-                key={agent.id}
-                agent={agent}
-                setSelectedAgent={setSelectedAgent}
-              />
-            ))}
-          </div>
-        )}
-      </Container>
-
-      <CreateModal
-        open={isCreateModalOpen}
-        onClose={() => setIsCreateModalOpen(false)}
-        onCreate={handleCreateAgent}
-        title="Create A2A Agent"
-        loading={isLoading}
-      />
-
-      <AgentDetailModal
-        open={!!selectedAgent}
-        agent={selectedAgent}
-        onClose={() => setSelectedAgent(null)}
-        onDelete={() => setIsConfirmOpen(true)}
-      />
-
-      <ConfirmModal
-        isOpen={isConfirmOpen}
-        title="Delete Agent"
-<<<<<<< HEAD
-        text={`Are you sure you want to delete ${normalizeString(
-          selectedAgent?.name || '',
-        )} agent?`}
-=======
-        text={`Are you sure you want to delete ${removeUnderscore(selectedAgent?.name || '')}?`}
->>>>>>> 53186685
-        onClose={() => setIsConfirmOpen(false)}
-        onConfirm={handleDeleteAgent}
-      />
-    </MainLayout>
-  );
-};
-
-export default A2AAgentsPage;
+import { useState, useEffect } from 'react';
+import { CircularProgress, Container, Box } from '@mui/material';
+
+import { useA2aAgents } from '../hooks/useA2aAgents';
+import { A2AAgent } from '../types/agent';
+import { MainLayout } from '../components/layout/MainLayout';
+import { AIModelCreateCard } from '../components/AIModelCreateCard';
+import CreateModal from '../components/CreateModal';
+import AgentDetailModal from '../components/a2a/AgentDetailModal';
+import AgentCard from '../components/a2a/AgentCard';
+import ConfirmModal from '../components/ConfirmModal';
+import { removeUnderscore } from '../utils/normalizeString';
+
+const A2AAgentsPage = () => {
+  const [agents, setAgents] = useState<A2AAgent[]>([]);
+  const [selectedAgent, setSelectedAgent] = useState<A2AAgent | null>(null);
+  const [isCreateModalOpen, setIsCreateModalOpen] = useState(false);
+  const [isConfirmOpen, setIsConfirmOpen] = useState(false);
+  const { getAgents, createAgent, deleteAgent, isLoading } = useA2aAgents();
+
+  const handleCreateAgent = async (url: string) => {
+    await createAgent(url);
+    const updatedAgents = await getAgents();
+    setAgents(updatedAgents);
+    setIsCreateModalOpen(false);
+  };
+
+  const handleDeleteAgent = async () => {
+    await deleteAgent(selectedAgent?.id || '');
+    const updatedAgents = await getAgents();
+    setAgents(updatedAgents);
+    setIsConfirmOpen(false);
+    setSelectedAgent(null);
+  };
+
+  useEffect(() => {
+    getAgents().then(setAgents);
+  }, [getAgents]);
+
+  return (
+    <MainLayout currentPage="A2A Agents">
+      <Container
+        maxWidth="xl"
+        sx={{
+          height: '100%',
+          display: 'flex',
+          flexDirection: 'column',
+          py: 2,
+        }}
+      >
+        {isLoading ? (
+          <Box
+            display="flex"
+            justifyContent="center"
+            alignItems="center"
+            minHeight="400px"
+          >
+            <CircularProgress />
+          </Box>
+        ) : (
+          <div className="flex flex-wrap gap-4 min-h-[200px]">
+            <AIModelCreateCard
+              onClick={() => setIsCreateModalOpen(true)}
+              disabled={false}
+              tooltipMessage="Create a new A2A Agent"
+              width="350px"
+            />
+            {agents.map(agent => (
+              <AgentCard
+                key={agent.id}
+                agent={agent}
+                setSelectedAgent={setSelectedAgent}
+              />
+            ))}
+          </div>
+        )}
+      </Container>
+
+      <CreateModal
+        open={isCreateModalOpen}
+        onClose={() => setIsCreateModalOpen(false)}
+        onCreate={handleCreateAgent}
+        title="Create A2A Agent"
+        loading={isLoading}
+      />
+
+      <AgentDetailModal
+        open={!!selectedAgent}
+        agent={selectedAgent}
+        onClose={() => setSelectedAgent(null)}
+        onDelete={() => setIsConfirmOpen(true)}
+      />
+
+      <ConfirmModal
+        isOpen={isConfirmOpen}
+        title="Delete Agent"
+        text={`Are you sure you want to delete ${removeUnderscore(
+          selectedAgent?.name || '',
+        )}?`}
+        onClose={() => setIsConfirmOpen(false)}
+        onConfirm={handleDeleteAgent}
+      />
+    </MainLayout>
+  );
+};
+
+export default A2AAgentsPage;