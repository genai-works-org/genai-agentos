--- conflicted
+++ resolved
@@ -1,230 +1,228 @@
-import { useState, MouseEvent, useEffect, memo, useRef, useMemo } from 'react';
-import { useNavigate, useLocation, useParams } from 'react-router-dom';
-import { EllipsisVertical, Pencil, Trash2 } from 'lucide-react';
-import {
-  ListItemIcon,
-  ListItemText,
-  Menu,
-  MenuItem,
-  TextField,
-} from '@mui/material';
-import { useChat } from '../hooks/useChat';
-import { useChatHistory } from '../contexts/ChatHistoryContext';
-import ConfirmModal from './ConfirmModal';
-
-const ChatList = memo(() => {
-  const [anchorEl, setAnchorEl] = useState<null | HTMLElement>(null);
-  const [activeSessionId, setActiveSessionId] = useState<string | null>(null);
-  const [editingSessionId, setEditingSessionId] = useState<string | null>(null);
-  const [editedTitle, setEditedTitle] = useState('');
-  const [ignoreBlur, setIgnoreBlur] = useState(false);
-  const [isConfirmOpen, setIsConfirmOpen] = useState(false);
-  const inputRef = useRef<HTMLInputElement>(null);
-  const navigate = useNavigate();
-  const location = useLocation();
-  const { id } = useParams();
-  const { getChatsList, updateChat, deleteChat } = useChat();
-  const { chats, setChats } = useChatHistory();
-
-  const sortedChats = useMemo(
-    () =>
-      chats.sort(
-        (a, b) =>
-          new Date(b.updated_at).getTime() - new Date(a.updated_at).getTime(),
-      ),
-    [chats],
-  );
-
-  const handleMenuOpen = (
-    event: MouseEvent<HTMLElement>,
-    sessionId: string,
-  ) => {
-    setAnchorEl(event.currentTarget);
-    setActiveSessionId(sessionId);
-  };
-
-  const handleMenuClose = () => {
-    setAnchorEl(null);
-    setActiveSessionId(null);
-  };
-
-  const handleRename = () => {
-    if (activeSessionId) {
-      setIgnoreBlur(true);
-      setEditingSessionId(activeSessionId);
-      const currentChat = chats.find(c => c.session_id === activeSessionId);
-      setEditedTitle(currentChat?.title || '');
-    }
-    handleMenuClose();
-  };
-
-  const handleRenameChange = async () => {
-    if (ignoreBlur) return;
-
-    if (editingSessionId && editedTitle.trim()) {
-      await updateChat(editingSessionId, editedTitle.trim());
-      const res = await getChatsList();
-      setChats(res.chats);
-    }
-    setEditingSessionId(null);
-  };
-
-  const handleDelete = async () => {
-    if (activeSessionId) {
-      await deleteChat(activeSessionId);
-      const res = await getChatsList();
-      setChats(res.chats);
-      setIsConfirmOpen(false);
-    }
-    if (id === activeSessionId) {
-      navigate('/chat/new');
-    }
-    handleMenuClose();
-  };
-
-  useEffect(() => {
-    if (editingSessionId && inputRef.current) {
-      inputRef.current.focus();
-      setIgnoreBlur(false);
-    }
-  }, [editingSessionId]);
-
-  return (
-    <div className="mt-[30px]">
-      <p className="font-medium text-text-secondary mb-1.5 pl-2">Chats</p>
-
-      {chats.length === 0 ? (
-        <p>No chats found</p>
-      ) : (
-        <ul className="p-0">
-          {sortedChats.map(chat => {
-            const isEditing = editingSessionId === chat.session_id;
-            const isSelected = location.pathname.includes(chat.session_id);
-            return (
-              <li
-                key={chat.session_id}
-                onClick={() => {
-                  if (!isEditing) {
-                    navigate(`/chat/${chat.session_id}`);
-                  }
-                }}
-                className={`flex items-center justify-between h-9 px-2 font-medium rounded-xl cursor-pointer ${
-                  isSelected ? 'bg-primary-white' : ''
-                }`}
-              >
-                {isEditing ? (
-                  <TextField
-                    inputRef={inputRef}
-                    value={editedTitle}
-                    onChange={e => setEditedTitle(e.target.value)}
-                    onBlur={handleRenameChange}
-                    onKeyDown={e => {
-                      if (e.key === 'Enter') {
-                        handleRenameChange();
-                      } else if (e.key === 'Escape') {
-                        setEditingSessionId(null);
-                      }
-                    }}
-                    size="small"
-                    autoFocus
-                    fullWidth
-                    variant="standard"
-<<<<<<< HEAD
-                    sx={{
-                      '& .MuiInputBase-root::after': {
-                        borderBottomColor: '#008765',
-                      },
-=======
-                    inputProps={{
-                      maxLength: 50,
->>>>>>> f1928e44
-                    }}
-                  />
-                ) : (
-                  <ListItemText
-                    primary={
-                      chat.title.length >= 20
-                        ? chat.title.slice(0, 20) + '...'
-                        : chat.title
-                    }
-                  />
-                )}
-                <ListItemIcon
-                  onClick={e => {
-                    e.stopPropagation();
-                    handleMenuOpen(e, chat.session_id);
-                  }}
-                  sx={{
-                    justifyContent: 'end',
-                    minWidth: 0,
-                    paddingTop: '9px',
-                    paddingBottom: '9px',
-                    '& .MuiTypography-root': {
-                      textOverflow: 'ellipsis',
-                      overflow: 'hidden',
-                      whiteSpace: 'nowrap',
-                    },
-                  }}
-                >
-                  <EllipsisVertical size={18} className="text-text-main" />
-                </ListItemIcon>
-              </li>
-            );
-          })}
-
-          <Menu
-            anchorEl={anchorEl}
-            open={Boolean(anchorEl)}
-            onClose={handleMenuClose}
-            slotProps={{
-              paper: {
-                sx: {
-                  width: 200,
-                  borderRadius: '16px',
-                },
-              },
-              list: {
-                autoFocusItem: false,
-              },
-            }}
-            sx={{
-              '& .MuiButtonBase-root': {
-                display: 'flex',
-                alignItems: 'center',
-                gap: '12px',
-                padding: '8px 12px',
-                fontWeight: 500,
-                color: '#00231A',
-
-                '&:hover': {
-                  backgroundColor: 'rgba(0, 0, 0, 0.04)',
-                },
-              },
-            }}
-          >
-            <MenuItem onClick={handleRename}>
-              <Pencil />
-              Rename
-            </MenuItem>
-            <MenuItem
-              onClick={() => setIsConfirmOpen(true)}
-              style={{ color: '#BA1A1A' }}
-            >
-              <Trash2 />
-              Delete
-            </MenuItem>
-          </Menu>
-        </ul>
-      )}
-
-      <ConfirmModal
-        isOpen={isConfirmOpen}
-        text={'Are you sure you want to delete this chat?'}
-        onClose={() => setIsConfirmOpen(false)}
-        onConfirm={handleDelete}
-      />
-    </div>
-  );
-});
-
-export default ChatList;
+import { useState, MouseEvent, useEffect, memo, useRef, useMemo } from 'react';
+import { useNavigate, useLocation, useParams } from 'react-router-dom';
+import { EllipsisVertical, Pencil, Trash2 } from 'lucide-react';
+import {
+  ListItemIcon,
+  ListItemText,
+  Menu,
+  MenuItem,
+  TextField,
+} from '@mui/material';
+import { useChat } from '../hooks/useChat';
+import { useChatHistory } from '../contexts/ChatHistoryContext';
+import ConfirmModal from './ConfirmModal';
+
+const ChatList = memo(() => {
+  const [anchorEl, setAnchorEl] = useState<null | HTMLElement>(null);
+  const [activeSessionId, setActiveSessionId] = useState<string | null>(null);
+  const [editingSessionId, setEditingSessionId] = useState<string | null>(null);
+  const [editedTitle, setEditedTitle] = useState('');
+  const [ignoreBlur, setIgnoreBlur] = useState(false);
+  const [isConfirmOpen, setIsConfirmOpen] = useState(false);
+  const inputRef = useRef<HTMLInputElement>(null);
+  const navigate = useNavigate();
+  const location = useLocation();
+  const { id } = useParams();
+  const { getChatsList, updateChat, deleteChat } = useChat();
+  const { chats, setChats } = useChatHistory();
+
+  const sortedChats = useMemo(
+    () =>
+      chats.sort(
+        (a, b) =>
+          new Date(b.updated_at).getTime() - new Date(a.updated_at).getTime(),
+      ),
+    [chats],
+  );
+
+  const handleMenuOpen = (
+    event: MouseEvent<HTMLElement>,
+    sessionId: string,
+  ) => {
+    setAnchorEl(event.currentTarget);
+    setActiveSessionId(sessionId);
+  };
+
+  const handleMenuClose = () => {
+    setAnchorEl(null);
+    setActiveSessionId(null);
+  };
+
+  const handleRename = () => {
+    if (activeSessionId) {
+      setIgnoreBlur(true);
+      setEditingSessionId(activeSessionId);
+      const currentChat = chats.find(c => c.session_id === activeSessionId);
+      setEditedTitle(currentChat?.title || '');
+    }
+    handleMenuClose();
+  };
+
+  const handleRenameChange = async () => {
+    if (ignoreBlur) return;
+
+    if (editingSessionId && editedTitle.trim()) {
+      await updateChat(editingSessionId, editedTitle.trim());
+      const res = await getChatsList();
+      setChats(res.chats);
+    }
+    setEditingSessionId(null);
+  };
+
+  const handleDelete = async () => {
+    if (activeSessionId) {
+      await deleteChat(activeSessionId);
+      const res = await getChatsList();
+      setChats(res.chats);
+      setIsConfirmOpen(false);
+    }
+    if (id === activeSessionId) {
+      navigate('/chat/new');
+    }
+    handleMenuClose();
+  };
+
+  useEffect(() => {
+    if (editingSessionId && inputRef.current) {
+      inputRef.current.focus();
+      setIgnoreBlur(false);
+    }
+  }, [editingSessionId]);
+
+  return (
+    <div className="mt-[30px]">
+      <p className="font-medium text-text-secondary mb-1.5 pl-2">Chats</p>
+
+      {chats.length === 0 ? (
+        <p>No chats found</p>
+      ) : (
+        <ul className="p-0">
+          {sortedChats.map(chat => {
+            const isEditing = editingSessionId === chat.session_id;
+            const isSelected = location.pathname.includes(chat.session_id);
+            return (
+              <li
+                key={chat.session_id}
+                onClick={() => {
+                  if (!isEditing) {
+                    navigate(`/chat/${chat.session_id}`);
+                  }
+                }}
+                className={`flex items-center justify-between h-9 px-2 font-medium rounded-xl cursor-pointer ${
+                  isSelected ? 'bg-primary-white' : ''
+                }`}
+              >
+                {isEditing ? (
+                  <TextField
+                    inputRef={inputRef}
+                    value={editedTitle}
+                    onChange={e => setEditedTitle(e.target.value)}
+                    onBlur={handleRenameChange}
+                    onKeyDown={e => {
+                      if (e.key === 'Enter') {
+                        handleRenameChange();
+                      } else if (e.key === 'Escape') {
+                        setEditingSessionId(null);
+                      }
+                    }}
+                    size="small"
+                    autoFocus
+                    fullWidth
+                    variant="standard"
+                    inputProps={{
+                      maxLength: 50,
+                    }}
+                    sx={{
+                      '& .MuiInputBase-root::after': {
+                        borderBottomColor: '#008765',
+                      },
+                    }}
+                  />
+                ) : (
+                  <ListItemText
+                    primary={
+                      chat.title.length >= 20
+                        ? chat.title.slice(0, 20) + '...'
+                        : chat.title
+                    }
+                  />
+                )}
+                <ListItemIcon
+                  onClick={e => {
+                    e.stopPropagation();
+                    handleMenuOpen(e, chat.session_id);
+                  }}
+                  sx={{
+                    justifyContent: 'end',
+                    minWidth: 0,
+                    paddingTop: '9px',
+                    paddingBottom: '9px',
+                    '& .MuiTypography-root': {
+                      textOverflow: 'ellipsis',
+                      overflow: 'hidden',
+                      whiteSpace: 'nowrap',
+                    },
+                  }}
+                >
+                  <EllipsisVertical size={18} className="text-text-main" />
+                </ListItemIcon>
+              </li>
+            );
+          })}
+
+          <Menu
+            anchorEl={anchorEl}
+            open={Boolean(anchorEl)}
+            onClose={handleMenuClose}
+            slotProps={{
+              paper: {
+                sx: {
+                  width: 200,
+                  borderRadius: '16px',
+                },
+              },
+              list: {
+                autoFocusItem: false,
+              },
+            }}
+            sx={{
+              '& .MuiButtonBase-root': {
+                display: 'flex',
+                alignItems: 'center',
+                gap: '12px',
+                padding: '8px 12px',
+                fontWeight: 500,
+                color: '#00231A',
+
+                '&:hover': {
+                  backgroundColor: 'rgba(0, 0, 0, 0.04)',
+                },
+              },
+            }}
+          >
+            <MenuItem onClick={handleRename}>
+              <Pencil />
+              Rename
+            </MenuItem>
+            <MenuItem
+              onClick={() => setIsConfirmOpen(true)}
+              style={{ color: '#BA1A1A' }}
+            >
+              <Trash2 />
+              Delete
+            </MenuItem>
+          </Menu>
+        </ul>
+      )}
+
+      <ConfirmModal
+        isOpen={isConfirmOpen}
+        text={'Are you sure you want to delete this chat?'}
+        onClose={() => setIsConfirmOpen(false)}
+        onConfirm={handleDelete}
+      />
+    </div>
+  );
+});
+
+export default ChatList;